--- conflicted
+++ resolved
@@ -20,16 +20,12 @@
 	Source         string   `yaml:",omitempty"`
 }
 
-<<<<<<< HEAD
-func (a *CommandAlias) Run(parameters map[string]interface{}, gp *GlazeProcessor) error {
-=======
 func (a *CommandAlias) String() string {
 	return fmt.Sprintf("CommandAlias{Name: %s, AliasFor: %s, Parents: %v, Source: %s}",
 		a.Name, a.AliasFor, a.Parents, a.Source)
 }
 
-func (a *CommandAlias) Run(parameters map[string]interface{}) error {
->>>>>>> 2832090d
+func (a *CommandAlias) Run(parameters map[string]interface{}, gp *GlazeProcessor) error {
 	if a.AliasedCommand == nil {
 		return errors.New("no aliased command")
 	}
