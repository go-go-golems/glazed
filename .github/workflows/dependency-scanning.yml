--- conflicted
+++ resolved
@@ -41,27 +41,6 @@
       - name: Run govulncheck
         run: govulncheck ./...
         
-<<<<<<< HEAD
-=======
-  nancy:
-    name: Nancy Vulnerability Scan
-    runs-on: ubuntu-latest
-    steps:
-      - name: Checkout code
-        uses: actions/checkout@v5
-      
-      - name: Set up Go
-        uses: actions/setup-go@v6
-        with:
-          go-version: '1.24'
-      
-      - name: Install Nancy
-        run: go install github.com/sonatype-nexus-community/nancy@latest
-      
-      - name: Run Nancy
-        run: go list -json -deps ./... | nancy sleuth
-
->>>>>>> 686c93da
   gosec:
     name: GoSec Security Scan
     runs-on: ubuntu-latest
